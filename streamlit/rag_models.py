--- conflicted
+++ resolved
@@ -208,34 +208,6 @@
         pass
 
 
-<<<<<<< HEAD
-def build_reranker_pools() -> list[tuple[FlagReranker, Any, str]]:
-    """Создаёт по процессу реранкера на каждый GPU из rc.RERANK_GPU_IDS."""
-    pools: list[tuple[FlagReranker, Any, str]] = []
-    devices = [f"cuda:{gid}" for gid in rc.RERANK_GPU_IDS]
-    for dev in devices:
-        rr = FlagReranker(rc.RERANKER_MODEL_NAME, use_fp16=True, device=dev)
-        pool = rr.start_multi_process_pool(target_devices=[dev])
-        pools.append((rr, pool, dev))
-    return pools
-
-
-def rerank_multi_gpu(query: str, docs: list[str], pools: list[tuple[FlagReranker, Any, str]]) -> list[float]:
-    """Параллельный реранк кандидатов на нескольких GPU."""
-    if not docs:
-        return []
-    shards = np.array_split(np.arange(len(docs)), len(pools))
-    results: list[list[float]] = []
-    with ThreadPoolExecutor(len(pools)) as ex:
-        futures = []
-        for (rr, pool, _), idx in zip(pools, shards):
-            futures.append(
-                ex.submit(
-                    rr.compute_score_multi_process,
-                    pool,
-                    [query] * len(idx),
-                    [docs[i] for i in idx],
-=======
 def build_reranker_pools() -> list[FlagReranker]:
     """Создаёт экземпляр реранкера на каждый GPU из rc.RERANK_GPU_IDS."""
     rerankers: list[FlagReranker] = []
@@ -263,17 +235,12 @@
                 ex.submit(
                     rr.compute_score,
                     pairs,
->>>>>>> f2befded
                     batch_size=rc.RERANK_BATCH_SIZE,
                     max_length=rc.RERANK_MAX_LENGTH,
                 )
             )
         for f in futures:
-<<<<<<< HEAD
-            results.append(f.result())
-=======
             results.append(np.array(f.result(), dtype=np.float32))
->>>>>>> f2befded
     out = np.empty(len(docs), dtype=np.float32)
     for idx, scores in zip(shards, results):
         out[idx] = scores
@@ -294,11 +261,7 @@
     if load_reranker and not rc.reranker_pools:
         rc.reranker_pools = build_reranker_pools()
         if rc.reranker_pools:
-<<<<<<< HEAD
-            rc.reranker = rc.reranker_pools[0][0]
-=======
             rc.reranker = rc.reranker_pools[0]
->>>>>>> f2befded
     if rc.language_detector is None:
         try:
             langs = [Language.RUSSIAN, Language.ENGLISH, Language.UKRAINIAN, Language.BELARUSIAN]
